/*

Licensed under the Apache License, Version 2.0 (the "License");
you may not use this file except in compliance with the License.
You may obtain a copy of the License at

    http://www.apache.org/licenses/LICENSE-2.0

Unless required by applicable law or agreed to in writing, software
distributed under the License is distributed on an "AS IS" BASIS,
WITHOUT WARRANTIES OR CONDITIONS OF ANY KIND, either express or implied.
See the License for the specific language governing permissions and
limitations under the License.
*/

package v1alpha1

import (
	metav1 "k8s.io/apimachinery/pkg/apis/meta/v1"
)

// Constants for types and well-known names
const (
	Singleton               = "hierarchy"
	HierarchyConfigurations = "hierarchyconfigurations"
)

// Constants for labels and annotations
const (
	MetaGroup          = "hnc.x-k8s.io"
	LabelInheritedFrom = MetaGroup + "/inheritedFrom"
)

// Condition codes. *All* codes must also be documented in the comment to Condition.Code.
// TODO change condition codes to CamelCase strings. See issue:
//  https://github.com/kubernetes-sigs/multi-tenancy/issues/500
const (
	CritParentMissing    Code = "CRIT_PARENT_MISSING"
	CritParentInvalid    Code = "CRIT_PARENT_INVALID"
	CritAncestor         Code = "CRIT_ANCESTOR"
	SubnamespaceConflict Code = "SUBNAMESPACE_CONFLICT"
<<<<<<< HEAD
=======
	HNSMissing           Code = "HNS_MISSING"
>>>>>>> 6696e553
	CannotUpdate         Code = "CANNOT_UPDATE_OBJECT"
	CannotPropagate      Code = "CANNOT_PROPAGATE_OBJECT"
)

// EDIT THIS FILE!  THIS IS SCAFFOLDING FOR YOU TO OWN!
// NOTE: json tags are required.  Any new fields you add must have json tags for the fields to be serialized.

// +kubebuilder:object:root=true

// Hierarchy is the Schema for the hierarchies API
type HierarchyConfiguration struct {
	metav1.TypeMeta   `json:",inline"`
	metav1.ObjectMeta `json:"metadata,omitempty"`

	Spec   HierarchyConfigurationSpec   `json:"spec,omitempty"`
	Status HierarchyConfigurationStatus `json:"status,omitempty"`
}

// HierarchySpec defines the desired state of Hierarchy
type HierarchyConfigurationSpec struct {
	// INSERT ADDITIONAL SPEC FIELDS - desired state of cluster
	// Important: Run "make" to regenerate code after modifying this file

	// Parent indicates the parent of this namespace, if any.
	Parent string `json:"parent,omitempty"`

	// AllowCascadingDelete indicates if the self-serve subnamespaces of this namespace are allowed
	// to cascading delete.
	AllowCascadingDelete bool `json:"allowCascadingDelete"`
<<<<<<< HEAD

	// RequiredChildren indicates the required subnamespaces of this namespace. If they do not exist,
	// the HNC will create them, allowing users without privileges to create namespaces to get child
	// namespaces anyway.
	RequiredChildren []string `json:"requiredChildren,omitempty"`
=======
>>>>>>> 6696e553
}

// HierarchyStatus defines the observed state of Hierarchy
type HierarchyConfigurationStatus struct {
	// INSERT ADDITIONAL STATUS FIELD - define observed state of cluster
	// Important: Run "make" to regenerate code after modifying this file

	// Children indicates the direct children of this namespace, if any.
	Children []string `json:"children,omitempty"`

	// Conditions describes the errors and the affected objects, if any.
	Conditions []Condition `json:"conditions,omitempty"`
}

// +kubebuilder:object:root=true

// HierarchyList contains a list of Hierarchy
type HierarchyConfigurationList struct {
	metav1.TypeMeta `json:",inline"`
	metav1.ListMeta `json:"metadata,omitempty"`
	Items           []HierarchyConfiguration `json:"items"`
}

// Code is the machine-readable, enum-like type of `Condition.code`. See that field for more
// information.
type Code string

// Condition specifies the condition and the affected objects.
type Condition struct {
	// Describes the condition in a machine-readable string value. The currently valid values are
	// shown below, but new values may be added over time. This field is always present in a
	// condition.
	//
	// All codes that begin with the prefix `CRIT_` indicate that all HNC activities (e.g. propagating
	// objects, updating labels) have been paused in this namespaces. HNC will resume updating the
	// namespace once the condition has been resolved. Non-critical conditions typically indicate some
	// kind of error that HNC itself can ignore, but likely indicates that the hierarchical structure
	// is out-of-sync with the users' expectations.
	//
	// If the validation webhooks are working properly, there should typically not be any conditions
	// on any namespaces, although some may appear transiently when the HNC controller is restarted.
	// These should quickly resolve themselves (<30s).
	//
	// Currently, the supported values are:
	//
	// - "CRIT_PARENT_MISSING": the specified parent is missing
	//
	// - "CRIT_PARENT_INVALID": the specified parent is invalid (e.g., would cause a cycle)
	//
	// - "CRIT_ANCESTOR": a critical error exists in an ancestor namespace, so this namespace is no
	// longer being updated either.
	//
	// - "REQUIRED_CHILD_CONFLICT": this namespace has a required child, but a namespace of the same
	// name already exists and is not a child of this namespace. Note that the condition is _not_
	// annotated onto the other namespace; it is considered an error _only_ for the would-be parent
	// namespace.
	Code Code `json:"code"`

	// A human-readable description of the condition, if the `code` and `affects` fields are not
	// sufficiently clear on their own.
	Msg string `json:"msg,omitempty"`

	// Affects is a list of group-version-kind-namespace-name that uniquely identifies
	// the object(s) affected by the condition.
	Affects []AffectedObject `json:"affects,omitempty"`
}

// AffectedObject defines uniquely identifiable objects.
type AffectedObject struct {
	Group     string `json:"group,omitempty"`
	Version   string `json:"version,omitempty"`
	Kind      string `json:"kind,omitempty"`
	Namespace string `json:"namespace,omitempty"`
	Name      string `json:"name,omitempty"`
}

func init() {
	SchemeBuilder.Register(&HierarchyConfiguration{}, &HierarchyConfigurationList{})
}<|MERGE_RESOLUTION|>--- conflicted
+++ resolved
@@ -39,10 +39,7 @@
 	CritParentInvalid    Code = "CRIT_PARENT_INVALID"
 	CritAncestor         Code = "CRIT_ANCESTOR"
 	SubnamespaceConflict Code = "SUBNAMESPACE_CONFLICT"
-<<<<<<< HEAD
-=======
 	HNSMissing           Code = "HNS_MISSING"
->>>>>>> 6696e553
 	CannotUpdate         Code = "CANNOT_UPDATE_OBJECT"
 	CannotPropagate      Code = "CANNOT_PROPAGATE_OBJECT"
 )
@@ -72,14 +69,6 @@
 	// AllowCascadingDelete indicates if the self-serve subnamespaces of this namespace are allowed
 	// to cascading delete.
 	AllowCascadingDelete bool `json:"allowCascadingDelete"`
-<<<<<<< HEAD
-
-	// RequiredChildren indicates the required subnamespaces of this namespace. If they do not exist,
-	// the HNC will create them, allowing users without privileges to create namespaces to get child
-	// namespaces anyway.
-	RequiredChildren []string `json:"requiredChildren,omitempty"`
-=======
->>>>>>> 6696e553
 }
 
 // HierarchyStatus defines the observed state of Hierarchy
